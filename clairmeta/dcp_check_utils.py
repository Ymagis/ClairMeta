--- conflicted
+++ resolved
@@ -18,7 +18,6 @@
             return v
 
 
-<<<<<<< HEAD
 def check_xml_constraints(xml_path):
     """ Check D-Cinema XML Contraints
 
@@ -65,11 +64,9 @@
         raise CheckException('\n'.join(errors))
 
 
-def check_xml(xml_path, xml_ns, schema_type, schema_dcp):
+def check_xml(checker, xml_path, xml_ns, schema_type, schema_dcp):
     check_xml_constraints(xml_path)
-=======
-def check_xml(checker, xml_path, xml_ns, schema_type, schema_dcp):
->>>>>>> c0dab461
+
     # Correct namespace
     schema_id = get_schema(xml_ns)
     if not schema_id:
