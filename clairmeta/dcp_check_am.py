# Clairmeta - (C) YMAGIS S.A.
# See LICENSE for more information

import os

from clairmeta.utils.uuid import check_uuid
from clairmeta.dcp_check import CheckerBase, CheckException
from clairmeta.dcp_check_utils import check_xml
from clairmeta.dcp_utils import list_am_assets


class Checker(CheckerBase):
    def __init__(self, dcp, profile):
        super(Checker, self).__init__(dcp, profile)

    def run_checks(self):
        for source in self.dcp._list_am:
            asset_stack = [source['FileName']]

            checks = self.find_check('am')
            [self.run_check(check, source, stack=asset_stack)
             for check in checks]

            asset_checks = self.find_check('assets_am')
            [self.run_check(
                check, source, asset,
                stack=asset_stack + [asset[2]['ChunkList']['Chunk']['Path']])
             for asset in list_am_assets(source)
             for check in asset_checks]

        return self.checks

    def check_am_xml(self, am):
        """ AssetMap XML syntax and structure check.

            References: N/A
        """
        check_xml(
            am['FilePath'],
            am['Info']['AssetMap']['__xmlns__'],
            am['Info']['AssetMap']['Schema'],
            self.dcp.schema)

    def check_am_name(self, am):
        """ AssetMap file name respect DCP standard.

            References: N/A
        """
        schema = am['Info']['AssetMap']['Schema']
        mandatory_name = {
            'Interop': 'ASSETMAP',
            'SMPTE': 'ASSETMAP.xml'
        }

        if mandatory_name[schema] != am['FileName']:
            raise CheckException(
                "{} Assetmap must be named {}, got {} instead".format(
                    schema, mandatory_name[schema], am['FileName'])
            )

    def check_am_empty_text_fields(self, am):
        """ AssetMap empty text fields check.

<<<<<<< HEAD
            This check for empty 'Creator', 'Issuer' or 'AnnotationText' text
            fields. While not invalid per specification, it appears other
            checking tools might trigger error / warning here so we provide
            this to align with other check reports.

            References:
                mpeg_ii_am_spec.doc (v3.4) 4.1.2, 4.1.5, 4.1.6
                SMPTE ST 429-9:2014 5.2, 5.3, 5.6
=======
            References: N/A
>>>>>>> f80199dc
        """
        fields = ['Creator', 'Issuer', 'AnnotationText']
        empty_fields = []

        for f in fields:
            am_f = am['Info']['AssetMap'].get(f)
            if am_f == '':
                empty_fields.append(f)

        if empty_fields:
            raise CheckException("Empty {} field(s)".format(
                ", ".join(empty_fields)))

    def check_assets_am_uuid(self, am, asset):
        """ AssetMap UUIDs validation.

            References:
                SMPTE ST 429-9:2014 6.1
        """
        uuid, _, _ = asset
        if not check_uuid(uuid):
            raise CheckException(
                "Invalid uuid found : {}".format(uuid, RFC4122_RE))

    def check_assets_am_volindex(self, am, asset):
        """ AssetMap assets shall reference existing VolIndex.

            References:
                SMPTE ST 429-9:2014
        """
        _, _, asset = asset
        # Note : schema already check for positive integer
        asset_vol = asset['ChunkList']['Chunk'].get('VolumeIndex')
        if asset_vol and asset_vol > am['Info']['AssetMap']['VolumeCount']:
            raise CheckException(
                "Invalid VolIndex found : {}".format(asset_vol))

    def check_assets_am_volindex_one(self, am, asset):
        """ AssetMap assets VolIndex shall be one or absent.

            References:
                SMPTE ST 429-9:2014 7.2
        """
        _, _, asset = asset
        asset_vol = asset['ChunkList']['Chunk'].get('VolumeIndex')
        if asset_vol and asset_vol != 1:
            raise CheckException(
                "VolIndex is now deprecated and shall always be 1, got {}"
                .format(asset_vol))

    def check_assets_am_path(self, am, asset):
        """ AssetMap assets path validation.

            References:
                SMPTE ST 429-9:2014 7.1
        """
        uuid, path, _ = asset

        if path == '':
            raise CheckException("Empty path for {}".format(uuid))

        if ' ' in path:
            raise CheckException("Space in path")

        if not os.path.isfile(os.path.join(self.dcp.path, path)):
            raise CheckException("Missing asset")

    def check_assets_am_size(self, am, asset):
        """ AssetMap assets size check.

            References:
                SMPTE ST 429-9:2014 7.4
        """
        _, path, asset = asset
        path = os.path.join(self.dcp.path, path)
        chunk = asset['ChunkList']['Chunk']

        if 'Length' not in chunk:
            return
        if os.path.isfile(path):
            actual_size = os.path.getsize(path)
            offset = chunk.get('Offset', 0)
            length = chunk['Length']

            if offset >= actual_size:
                raise CheckException("Invalid offset value ()".format(offset))
            if length != actual_size:
                raise CheckException("Invalid size value, expected {} but got "
                                     "{}".format(length, actual_size))<|MERGE_RESOLUTION|>--- conflicted
+++ resolved
@@ -61,7 +61,6 @@
     def check_am_empty_text_fields(self, am):
         """ AssetMap empty text fields check.
 
-<<<<<<< HEAD
             This check for empty 'Creator', 'Issuer' or 'AnnotationText' text
             fields. While not invalid per specification, it appears other
             checking tools might trigger error / warning here so we provide
@@ -70,9 +69,6 @@
             References:
                 mpeg_ii_am_spec.doc (v3.4) 4.1.2, 4.1.5, 4.1.6
                 SMPTE ST 429-9:2014 5.2, 5.3, 5.6
-=======
-            References: N/A
->>>>>>> f80199dc
         """
         fields = ['Creator', 'Issuer', 'AnnotationText']
         empty_fields = []
