# Clairmeta - (C) YMAGIS S.A.
# See LICENSE for more information

import os
import re
import pycountry

from clairmeta.utils.time import tc_to_frame, frame_to_tc
from clairmeta.utils.file import human_size
from clairmeta.utils.sys import keys_by_name_dict, keys_by_pattern_dict
from clairmeta.utils.xml import parse_xml
from clairmeta.utils.probe import unwrap_mxf
from clairmeta.dcp_check import CheckerBase, CheckException
from clairmeta.dcp_check_utils import check_xml
from clairmeta.dcp_utils import list_cpl_assets, get_reel_for_asset
from clairmeta.settings import DCP_SETTINGS


class SubtitleUtils(object):

    def __init__(self, dcp):
        self.dcp = dcp

    def get_subtitle_xml(self, asset, folder):
        _, asset = asset

        if asset['Path'].endswith('.xml'):
            xml_path = os.path.join(self.dcp.path, asset['Path'])
        else:
            xml_path = os.path.join(folder, os.path.splitext(asset['Path'])[0])

        if not os.path.exists(xml_path):
            return

        return parse_xml(
            xml_path,
            namespaces=DCP_SETTINGS['xmlns'],
            force_list=('Subtitle',))

    def get_subtitle_elem(self, xml_dict, name):
        subtitle_root = {
            'Interop': 'DCSubtitle',
            'SMPTE': 'SubtitleReel'
        }

        root = xml_dict.get(subtitle_root[self.dcp.schema])
        if root:
            return root.get(name)

    def get_subtitle_editrate(self, asset, xml_dict):
        _, asset = asset

        if self.dcp.schema == 'SMPTE':
            tc_rate = xml_dict.get('SubtitleReel', {}).get('TimeCodeRate')
        else:
            tc_rate = asset['EditRate']

        return tc_rate

    def ticks_to_frame(self, tick, edit_rate):
        tick = int(tick)
        time_base = 1.0 / edit_rate

        # Ceiling division. Ugly, but avoids importing math.ceil
        # https://stackoverflow.com/questions/14822184/is-there-a-ceiling-equivalent-of-operator-in-python#17511341
        return int(-(-(tick * 0.004) // time_base))

    def st_tc_frames(self, tc, edit_rate):
        """ Convert TimeCode to frame count.

            Interop DCSubtitle :
            Format is either hh:mm:ss:ttt or hh:mm:ss.sss or ttt
            (for fade up / down).

            The time is specified in the format, HH:MM:SS:TTT where HH = hours,
            MM = minutes, SS = seconds, and TTT = ticks. A "tick" is defined as
            4 msec and has a range of 0 to 249. This definition of tick was
            chosen because it will allow frame accurate timing at multiple
            frame rates, without specifying the display frame rate in the
            subtitle file.

            Alternatively, time may be specified in the format
            HH:MM:SS.sss where HH = hours, MM = minutes, SS =
            seconds, and sss = decimal fractions of a second. In
            this format, 01:12:42.5 would indicate 1 hour, 12
            minutes, 42 and 1/2 seconds. This definition of time was
            chosen because it will allow frame accurate timing at
            multiple frame rates, without specifying the display
            frame rate in the subtitle file.

            SMPTE :
            Format is always HH:MM:SS:E+, where E+ is the edit unit ie. an
            integer between 0 and TimeCodeRate - 1, typically 2 or 3 digits.

        """
        tc = str(tc)
        tick_simple_pattern = r'^\d{1,3}$'
        tick_pattern = r'^\d{2}:\d{2}:\d{2}:(?P<Tick>\d{2,3})$'
        fract_pattern = r'^\d{2}:\d{2}:\d{2}\.(?P<Fract>\d{1,3})$'

        if self.dcp.schema == 'Interop':
            if re.match(tick_simple_pattern, tc):
                frame = self.ticks_to_frame(tc, edit_rate)
                tc = '00:00:00:{:02d}'.format(frame)
            elif re.match(tick_pattern, tc):
                ticks = int(re.match(tick_pattern, tc).groupdict()['Tick'])
                frame = self.ticks_to_frame(ticks, edit_rate)
                tc = re.sub(r':\d{3}$', ':{:02d}'.format(frame), tc)
            elif re.match(fract_pattern, tc):
                fract = int(re.match(fract_pattern, tc).groupdict()['Fract'])
                frame = int(float("0.{}".format(fract)) * edit_rate)
                tc = re.sub(r'\.\d{1,3}$', ':{:02d}'.format(frame), tc)

        return tc_to_frame(tc, edit_rate)

    def get_subtitle_uuid(self, xml_dict):
        if self.dcp.schema == 'SMPTE':
            uuid = xml_dict.get('SubtitleReel', {}).get('Id')
        else:
            uuid = xml_dict.get('DCSubtitle', {}).get('SubtitleID')

        return uuid

    def get_subtitle_fade_io(self, st, editrate):
        f_s = st.get('Subtitle@FadeUpTime')
        f_d = st.get('Subtitle@FadeDownTime')

        if all([f_s, f_d]):
            f_s = self.st_tc_frames(f_s, editrate)
            f_d = self.st_tc_frames(f_d, editrate)

        return f_s, f_d

    def get_font_path(self, xml_dict, folder):
        uri, path = None, None

        if self.dcp.schema == 'SMPTE':
<<<<<<< HEAD
            font_uri = self.get_subtitle_elem(xml_dict, 'LoadFont').lower()
=======
            uri = self.get_subtitle_elem(xml_dict, 'LoadFont')
>>>>>>> 4eeab03a
        else:
            uri = self.get_subtitle_elem(xml_dict, 'LoadFont@URI')

        if uri:
            path = os.path.join(folder, uri)

        return path, uri


class Checker(CheckerBase):

    def __init__(self, dcp, profile):
        self.st_util = SubtitleUtils(dcp)
        super(Checker, self).__init__(dcp, profile)

    def run_checks(self):
        for cpl in self.dcp._list_cpl:
            assets = list_cpl_assets(
                cpl, filters='Subtitle', required_keys=['Path'])

            for asset in assets:
                checks = self.find_check('subtitle_dcp')
                [self.run_check(check, cpl, asset) for check in checks]
                checks = self.find_check('subtitle_cpl')
                self.run_checks_prepare(checks, cpl, asset)

        return self.check_executions

    def run_checks_prepare(self, checks, cpl, asset):
        _, asset_node = asset
        path = os.path.join(self.dcp.path, asset_node['Path'])

        if asset_node['Encrypted']:
            return
        can_unwrap = path.endswith('.mxf') and os.path.isfile(path)

        if self.dcp.schema == 'SMPTE' and can_unwrap:
            unwrap_args = []
            with unwrap_mxf(path, args=unwrap_args) as folder:
                [self.run_check(
                    check, cpl, asset, folder, message="{} (Asset {})".format(
                        cpl['FileName'], asset[1].get('Path', asset[1]['Id'])))
                    for check in checks]
        elif self.dcp.schema == 'Interop':
            folder = os.path.dirname(path)
            [self.run_check(
                check, cpl, asset, folder, message="{} (Asset {})".format(
                    cpl['FileName'], asset[1].get('Path', asset[1]['Id'])))
             for check in checks]

    def check_subtitle_dcp_format(self, playlist, asset):
        """ Subtitle format (related to DCP Standard) check. """
        _, asset = asset
        asset_path = asset['Path']
        extension_by_schema = {
            'Interop': '.xml',
            'SMPTE': '.mxf'
        }
        ext = os.path.splitext(asset['Path'])[-1]

        if ext != extension_by_schema[self.dcp.schema]:
            raise CheckException("Wrong subtitle format for asset {}".format(
                asset_path))

    def check_subtitle_cpl_xml(self, playlist, asset, folder):
        """ Subtitle XML file syntax and structure validation. """
        _, asset = asset
        asset_path = asset['Path']

        if asset_path.endswith('.xml'):
            path = os.path.join(self.dcp.path, asset_path)
            namespace = 'interop_subtitle'
            label = 'Interop'
        else:
            path = os.path.join(folder, os.path.splitext(asset['Path'])[0])
            namespace = asset['Probe']['NamespaceName']
            label = asset['Probe']['LabelSetType']

        if not os.path.exists(path):
            raise CheckException("Subtitle not found : {}".format(path))
        if not os.path.isfile(path):
            raise CheckException("Subtitle must be a file : {}".format(path))

        check_xml(path, namespace, label, self.dcp.schema)

    def check_subtitle_cpl_reel_number(self, playlist, asset, folder):
        """ Subtitle reel number coherence with CPL. """
        st_dict = self.st_util.get_subtitle_xml(asset, folder)
        if not st_dict:
            return
        _, asset = asset

        reel_no = self.st_util.get_subtitle_elem(st_dict, 'ReelNumber')
        reel_cpl = get_reel_for_asset(playlist, asset['Id'])['Position']

        if reel_no and reel_no != reel_cpl:
            raise CheckException("Subtitle file indicate Reel {} but actually "
                                 "used in Reel {}".format(reel_no, reel_cpl))

    def check_subtitle_cpl_language(self, playlist, asset, folder):
        """ Subtitle language coherence with CPL. """
        st_dict = self.st_util.get_subtitle_xml(asset, folder)
        if not st_dict:
            return
        _, asset = asset

        st_lang = self.st_util.get_subtitle_elem(st_dict, 'Language')
        try:
            st_lang_obj = pycountry.languages.lookup(st_lang)
        except LookupError:
            raise CheckException("Subtitle language from XML could not  "
                                 "be detected : {}".format(st_lang))

        cpl_lang = asset.get('Language')
        if not cpl_lang:
            return

        cpl_lang_obj = pycountry.languages.lookup(cpl_lang)
        if not cpl_lang_obj:
            raise CheckException("Subtitle language from CPL could not  "
                                 "be detected : {}".format(cpl_lang))

        if st_lang_obj != cpl_lang_obj:
            raise CheckException(
                "Subtitle language mismatch, CPL claims {} but XML {}".format(
                    cpl_lang_obj.name, st_lang_obj.name))

    def check_subtitle_cpl_font_ref(self, playlist, asset, folder):
        """ Subtitle font references check. """
        st_dict = self.st_util.get_subtitle_xml(asset, folder)
        if not st_dict:
            return

        if self.dcp.schema == 'SMPTE':
            font_id = self.st_util.get_subtitle_elem(st_dict, 'LoadFont@ID')
            font_ref = keys_by_name_dict(st_dict, 'Font@ID')
        else:
            font_id = self.st_util.get_subtitle_elem(st_dict, 'LoadFont@Id')
            font_ref = keys_by_name_dict(st_dict, 'Font@Id')

        for ref in font_ref:
            if ref != font_id:
                raise CheckException(
                    "Subtitle reference unknown font {} (loaded {})".format(
                        ref, font_id))

    def check_subtitle_cpl_font(self, playlist, asset, folder):
        """ Subtitle font file exists. """
        st_dict = self.st_util.get_subtitle_xml(asset, folder)
        if not st_dict:
            return
        path, uri = self.st_util.get_font_path(st_dict, folder)
        if not path:
            return

        if not os.path.exists(path):
            raise CheckException("Subtitle missing font file : {}".format(uri))

    def check_subtitle_cpl_font_size(self, playlist, asset, folder):
        """ Subtitle maximum font size. """
        st_dict = self.st_util.get_subtitle_xml(asset, folder)
        if not st_dict:
            return
        path, uri = self.st_util.get_font_path(st_dict, folder)
        if not path:
            return
        if not os.path.exists(path):
            return

        font_size = os.path.getsize(path)
        font_max_size = DCP_SETTINGS['subtitle']['font_max_size']

        if font_size > font_max_size:
            raise CheckException(
                "Subtitle font maximum size is {}, got {}".format(
                    human_size(font_max_size), human_size(font_size)))

    # def check_subtitle_cpl_font_glyph(self, playlist, asset, folder):
    #     """ Check if font can render all glyphs (parsing the text used
    #         in subtitles to have the list of glyphs).
    #
    #         Note : To be implemented.
    #     """

    def check_subtitle_cpl_st_timing(self, playlist, asset, folder):
        """ Subtitle individual duration / fade time check. """
        st_dict = self.st_util.get_subtitle_xml(asset, folder)
        if not st_dict:
            return

        subtitles = keys_by_name_dict(st_dict, 'Subtitle')
        editrate = self.st_util.get_subtitle_editrate(asset, st_dict)
        if not subtitles:
            return

        for st in subtitles[0]:
            st_idx = st['Subtitle@SpotNumber']
            st_in, st_out = st['Subtitle@TimeIn'], st['Subtitle@TimeOut']
            dur = (
                self.st_util.st_tc_frames(st_out, editrate)
                - self.st_util.st_tc_frames(st_in, editrate))

            if dur <= 0:
                raise CheckException(
                    "Subtitle {} null or negative duration".format(st_idx))

            f_s, f_d = self.st_util.get_subtitle_fade_io(st, editrate)
            if f_s and f_s > dur:
                raise CheckException(
                    "Subtitle {} FadeUpTime longer than duration".format(
                        st_idx))
            if f_d and f_d > dur:
                raise CheckException(
                    "Subtitle {} FadeDownTime longer than duration".format(
                        st_idx))

    def check_subtitle_cpl_duration(self, playlist, asset, folder):
        """ Subtitle duration coherence with CPL. """
        st_dict = self.st_util.get_subtitle_xml(asset, folder)
        if not st_dict:
            return

        st_rate = self.st_util.get_subtitle_editrate(asset, st_dict)
        subtitles = keys_by_name_dict(st_dict, 'Subtitle')
        _, asset = asset
        if not subtitles:
            return

        last_tc = 0
        for st in subtitles[0]:
            st_out = self.st_util.st_tc_frames(st['Subtitle@TimeOut'], st_rate)
            if st_out > last_tc:
                last_tc = st_out

        cpl_rate = asset['EditRate']
        cpl_dur = asset['Duration']
        ratio_editrate = st_rate / cpl_rate
        last_tc_st = last_tc / ratio_editrate

        if last_tc_st > cpl_dur:
            reel_cpl = get_reel_for_asset(playlist, asset['Id'])['Position']
            raise CheckException(
                "Subtitle exceed track duration. Subtitle {} - Track {} "
                "- Reel {}".format(
                    frame_to_tc(last_tc_st, cpl_rate),
                    frame_to_tc(cpl_dur, cpl_rate),
                    reel_cpl))

    def check_subtitle_cpl_editrate(self, playlist, asset, folder):
        """ Subtitle editrate coherence with CPL. """
        st_dict = self.st_util.get_subtitle_xml(asset, folder)
        if not st_dict:
            return

        st_rate = self.st_util.get_subtitle_editrate(asset, st_dict)
        _, asset = asset
        cpl_rate = asset['EditRate']

        if self.dcp.schema == 'SMPTE':
            if st_rate != cpl_rate:
                raise CheckException(
                    "Subtitle EditRate mismatch, Subtitle claims {} but CPL "
                    "{}".format(st_rate, cpl_rate))

    def check_subtitle_cpl_uuid(self, playlist, asset, folder):
        """ Subtitle UUID coherence.

            For Interop, XML DCSubtitle/SubtitleID should match the CPL
            MainSubtitle/Id and the XML subfolder name should contain the Id.
            For SMPTE, XML SubtitleReel/Id should match the
            MXF ResourceId, here we rely on the fact that asdcp-info parser
            (As_02_TimedText parser) store the TimedTextDescriptor/ResourceID
            (from SMPTE 429-5) in a global AssetID key.
        """
        st_dict = self.st_util.get_subtitle_xml(asset, folder)
        if not st_dict:
            return

        st_uuid = self.st_util.get_subtitle_uuid(st_dict)
        _, asset = asset

        if self.dcp.schema == 'Interop':
            cpl_uuid = asset['Id']
            if st_uuid != cpl_uuid:
                raise CheckException(
                    "Subtitle UUID mismatch, Subtitle claims {} but CPL "
                    "{}".format(st_uuid, cpl_uuid))
            folder_name = os.path.basename(folder)
            if st_uuid not in folder_name:
                raise CheckException(
                    "Subtitle directory name unexpected, should contain {} but"
                    " got {}".format(st_uuid, folder_name))
        elif self.dcp.schema == 'SMPTE':
            resource_uuid = asset['Probe'].get('AssetID', "")
            if resource_uuid != st_uuid:
                raise CheckException(
                    "Subtitle UUID mismatch, Subtitle claims {} but MXF "
                    "{}".format(st_uuid, resource_uuid))

    def check_subtitle_cpl_duplicated_uuid(self, playlist, asset, folder):
        """ Issue when using the same UUID for Subtitle XML and MXF.

            This can cause issue on certain hardware, eg. Dolby server using
            a version prior to 2.8.18, see patch notes extract below :
            Fixed an error where the server did not extract SMPTE timedtext
            (as in subtitles/captions) from the MXF file that was incorrectly
            created using the same universally unique identifier (UUID) for
            the MXF file and the main XML inside the MXF files. [DCPLYR-3418]
        """
        st_dict = self.st_util.get_subtitle_xml(asset, folder)
        if not st_dict:
            return

        st_uuid = self.st_util.get_subtitle_uuid(st_dict)
        _, asset = asset

        if self.dcp.schema == 'SMPTE':
            mxf_uuid = asset['Probe'].get('AssetUUID', "")
            if st_uuid == mxf_uuid:
                raise CheckException(
                    "Using the same UUID for Subtitle ID and MXF UUID can "
                    "cause issue on Dolby server prior to 2.8.18 firmware.")

    def check_subtitle_cpl_empty(self, playlist, asset, folder):
        """ Empty Subtitle file check. """
        st_dict = self.st_util.get_subtitle_xml(asset, folder)
        if not st_dict:
            return

        subtitles = keys_by_name_dict(st_dict, 'Subtitle')
        if not subtitles:
            raise CheckException("Subtitle file is empty")

    def check_subtitle_cpl_content(self, playlist, asset, folder):
        """ Subtitle individual structure check. """
        st_dict = self.st_util.get_subtitle_xml(asset, folder)
        if not st_dict:
            return

        subtitles = keys_by_name_dict(st_dict, 'Subtitle')
        if not subtitles:
            return

        for st in subtitles[0]:
            has_image = keys_by_name_dict(st, 'Image')
            has_text = keys_by_name_dict(st, 'Text')
            if not has_image and not has_text:
                raise CheckException(
                    "Subtitle {} element must define one Text or Image"
                    "".format(st['Subtitle@SpotNumber']))

    def check_subtitle_cpl_position(self, playlist, asset, folder):
        """ Subtitles vertical position (out of screen) check.

            VAlign="top", VPosition="0" : out of the top of the screen
            VAlign="bottom", VPosition="0" : some char like 'g' will be cut
        """
        st_dict = self.st_util.get_subtitle_xml(asset, folder)
        if not st_dict:
            return

        subs = keys_by_name_dict(st_dict, 'Subtitle')
        flat_subs = [item for sublist in subs for item in sublist]

        for st in flat_subs:
            st_idx = st['Subtitle@SpotNumber']
            valign = keys_by_pattern_dict(st, ['@VAlign'])
            vpos = keys_by_pattern_dict(st, ['@VPosition'])

            for a, p in zip(valign, vpos):
                if a == 'top' and p == 0:
                    raise CheckException(
                        "Subtitle {} is out of screen (top)".format(st_idx))
                if a == 'bottom' and p == 0:
                    raise CheckException(
                        "Subtitle {} is nearly out of screen (bottom), some "
                        "characters will be cut".format(st_idx))

    def check_subtitle_cpl_image(self, playlist, asset, folder):
        """ Subtitle image element must reference a valid PNG file. """
        st_dict = self.st_util.get_subtitle_xml(asset, folder)
        if not st_dict:
            return
        # TODO : Implement the test for SMPTE
        if self.dcp.schema != 'Interop':
            return

        imgs = keys_by_name_dict(st_dict, 'Image')
        for img in imgs:
            if not os.path.exists(os.path.join(folder, img)):
                raise CheckException(
                    "Subtitle image reference {} not found in folder {}"
                    "".format(img, os.path.relpath(folder, self.dcp.path)))<|MERGE_RESOLUTION|>--- conflicted
+++ resolved
@@ -135,11 +135,7 @@
         uri, path = None, None
 
         if self.dcp.schema == 'SMPTE':
-<<<<<<< HEAD
-            font_uri = self.get_subtitle_elem(xml_dict, 'LoadFont').lower()
-=======
-            uri = self.get_subtitle_elem(xml_dict, 'LoadFont')
->>>>>>> 4eeab03a
+            uri = self.get_subtitle_elem(xml_dict, 'LoadFont').lower()
         else:
             uri = self.get_subtitle_elem(xml_dict, 'LoadFont@URI')
 
