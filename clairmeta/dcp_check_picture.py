--- conflicted
+++ resolved
@@ -58,17 +58,12 @@
     def check_picture_cpl_resolution(self, playlist, asset):
         """ Stored pixel array size compliance
 
-<<<<<<< HEAD
-            Reference :
+            References:
                 DCI CTP 4.5.1
                 SMPTE 428-1-2006 3
                 SMPTE 429-2-2013 8.2
                 SMPTE RDD 52:2020 7.1
-=======
-            References:
-                SMPTE ST 428-1:2006 3
-                SMPTE ST 429-2:2013 8.2
->>>>>>> 1188b072
+
         """
         rdd52_array_sizes = [
             self.settings['pixel_array_sizes']['2K'] +
@@ -82,11 +77,7 @@
                 [resolution in res for res in rdd52_array_sizes])
 
             if not is_dci_res:
-<<<<<<< HEAD
-                raise CheckException("Picture has non-compliant pixel array size {}".format(resolution))
-=======
-                self.error("Picture have non-DCI Resolution")
->>>>>>> 1188b072
+                self.error("Picture has non-compliant pixel array size {}".format(resolution))
 
     def check_picture_cpl_encoding(self, playlist, asset):
         """ Picture wavelet transform levels SMPTE compliance.
