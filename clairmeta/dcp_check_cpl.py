# Clairmeta - (C) YMAGIS S.A.
# See LICENSE for more information

from __future__ import unicode_literals

import six
import operator
from clairmeta.utils.sys import all_keys_in_dict
from clairmeta.utils.uuid import check_uuid, extract_uuid, RFC4122_RE
from clairmeta.utils.time import compare_ratio
from clairmeta.dcp_check import CheckerBase
from clairmeta.dcp_check_utils import check_xml, check_issuedate, compare_uuid
from clairmeta.dcp_utils import list_cpl_assets, get_type_for_asset


class Checker(CheckerBase):
    def __init__(self, dcp):
        super(Checker, self).__init__(dcp)

        self.mxf_schema_map = {
            'Interop': 'MXFInterop',
            'SMPTE': 'SMPTE',
        }

    def run_checks(self):
        for source in self.dcp._list_cpl:
            asset_stack = [source['FileName']]

            checks = self.find_check('cpl')
            [self.run_check(check, source, stack=asset_stack)
             for check in checks]

            asset_checks = self.find_check('assets_cpl')
            [self.run_check(check, source, asset,
             stack=asset_stack + [
                 asset[1].get('Path') or asset[1]['Id']])
             for asset in list_cpl_assets(source)
             for check in asset_checks]

        return self.checks

    def metadata_cmp_pair(
        self,
        playlist,
        metadata,
        type_a,
        type_b,
        cmp=operator.eq,
        message=""
    ):
        for reel in playlist['Info']['CompositionPlaylist']['ReelList']:
            metadatas = {
                k: v[metadata] for k, v in six.iteritems(reel['Assets'])
                if v.get(metadata) and k in [type_a, type_b]
            }

            vals = list(metadatas.values())
            if len(vals) == 2 and not cmp(vals[0], vals[1]):
                what = "{} / {} {} mismatch for Reel {}".format(
                        type_a, type_b, metadata, reel['Position'])
                if message:
                    what += ", {}".format(message)

                self.error(what)

    def check_cpl_xml(self, playlist):
        """ CPL XML syntax and structure check.

            References: N/A
        """
        cpl = playlist['Info']['CompositionPlaylist']
        check_xml(
            self,
            playlist['FilePath'],
            cpl['__xmlns__'],
            cpl['Schema'],
            self.dcp.schema)

    def check_cpl_id_rfc4122(self, playlist):
        """ CPL UUID RFC4122 compliance.

            References:
                SMPTE ST 429-7:2006 6.1
        """
        cpl = playlist['Info']['CompositionPlaylist']
        uuid = cpl['Id']

        if not check_uuid(uuid, RFC4122_RE):
            self.error("CPL ID invalid (RFC 4122) : {}".format(uuid))

    def check_cpl_contenttitle_annotationtext_match(self, playlist):
        """ CPL ContentTitleText and AnnotationText shall match.

            References: N/A
        """
        cpl_node = playlist['Info']['CompositionPlaylist']
        ct = cpl_node['ContentTitleText']
        at = cpl_node.get('AnnotationText')
        if at and at != ct:
            self.error("CPL ContentTitleText / AnnotationText "
                       "mismatch : {} / {}".format(ct, at))

    def check_cpl_contenttitle_pklannotationtext_match(self, playlist):
        """ CPL ContentTitleText and PKL AnnotationText shall match.

            References: N/A
        """
        cpl_node = playlist['Info']['CompositionPlaylist']
        ct = cpl_node['ContentTitleText']
        cpl_pkl = [
            pkl for pkl in self.dcp._list_pkl
            if pkl['Info']['PackingList']['Id'] == cpl_node.get('PKLId')]

        if not cpl_pkl:
            return

        pkl = cpl_pkl[0]
        at = pkl['Info']['PackingList'].get('AnnotationText')
        is_multi_cpl = len(self.dcp.list_cpl) > 1

        if is_multi_cpl and at and not ct.startswith(at):
            self.error(
                "Multi CPLs package shall use a common denominator of all CPL "
                "titles as the PKL AnnotationText : {} / {}".format(ct, at),
                "common_denominator")
        elif at and at != ct:
            self.error(
                "CPL ContentTitleText / PKL "
                "AnnotationText mismatch : {} / {}".format(ct, at),
                "mismatch")

    def check_cpl_empty_text_fields(self, am):
        """ CPL empty text fields check.

            References: N/A
        """
        fields = ['Creator', 'Issuer', 'AnnotationText']
        empty_fields = []

        for f in fields:
            am_f = am['Info']['CompositionPlaylist'].get(f)
            if am_f == '':
                empty_fields.append(f)

        if empty_fields:
            self.error("Empty {} field(s)".format(", ".join(empty_fields)))

    def check_cpl_issuedate(self, playlist):
        """ CPL Issue Date validation.

            References:
                SMPTE ST 429-7:2006 6.4
        """
        cpl = playlist['Info']['CompositionPlaylist']
        check_issuedate(self, cpl['IssueDate'])

    def check_cpl_referenced_by_pkl(self, playlist):
        """ CPL shall be present in PKL.

            References: N/A
        """
        cpl = playlist['Info']['CompositionPlaylist']
        pkl_id = cpl.get('PKLId')
        if not pkl_id:
            self.error("CPL is not referenced in any PKL")

    def check_cpl_reel_coherence(self, playlist):
        """ CPL reel attributes shall be coherents across all reels.

            References:
                SMPTE ST 429-2:2013 8.7
        """
        cpl = playlist['Info']['CompositionPlaylist']

        coherence_keys = [
            'EditRate',
            'FrameRate',
            'HighFrameRate',
            'ScreenAspectRatio',
            'Stereoscopic',
            'Resolution',
            'DecompositionLevels',
            'Precincts',
            'ChannelCount',
            'ChannelFormat',
            'ChannelConfiguration',
            'SoundLanguage',
            'Encrypted',
        ]

        doc_keys = {
            'Encrypted':
"""
Encryption should be coherent across all reeels.

This is not required explicitly in the standards but is known to
cause issue for some equipements in the field.
"""
        }

        cpl = playlist['Info']['CompositionPlaylist']
        for k in coherence_keys:
            if cpl[k] == "Mixed":
                self.error(
                    "{} is not coherent for all reels".format(k),
                    k, doc_keys.get(k, "")
                )

    def check_cpl_reel_duration(self, playlist):
        """ CPL reels shall last at least one second.

            References:
                SMPTE ST 429-7:2006 9.2
        """
        for reel in playlist['Info']['CompositionPlaylist']['ReelList']:
            pic = reel['Assets']['Picture']
            edit = pic['EditRate']
            if pic['Duration'] < edit or pic['IntrinsicDuration'] < edit:
                self.error("Reel {} last less than one second".format(
                    reel['Position']))

    def check_cpl_reel_duration_picture_sound(self, playlist):
        """ CPL reels picture and audio tracks duration shall match.

            References:
                SMPTE ST 429-2:2013 9.4
        """
        self.metadata_cmp_pair(playlist, 'Duration', 'Picture', 'Sound')

    def check_cpl_reel_duration_picture_aux(self, playlist):
        """ CPL reels picture and auxiliary tracks duration shall match.

            References:
                SMPTE ST 429-2:2013 9.4
        """
        self.metadata_cmp_pair(playlist, 'Duration', 'Picture', 'AuxData')

    def check_cpl_reel_duration_picture_subtitles(self, playlist):
        """ CPL reels picture and subtitle tracks duration check.

            For Interop: MainSubtitle Duration must be equal to MainPicture
            Duration.
            For SMPTE: MainSubtitle duration is allowed to be less than or
            equal to MainPicture Duration.

            References: N/A
         """
        cmp_op = None
        mess = None

        if self.dcp.schema == "Interop":
            cmp_op = operator.eq
            mess = ("MainSubtitle and MainPicture Duration must match for "
                    "Interop DCP")
        else:
            cmp_op = operator.ge
            mess = ("MainSubtitle Duration must less than or equal that of "
                    "MainPicture for SMPTE DCP")

        self.metadata_cmp_pair(
            playlist, 'Duration', 'Picture', 'Subtitle', cmp_op, mess)

    def check_cpl_reels_cut(self, playlist):
        """ CPL reels cut coherence check.

            References:
                SMPTE ST 429-7:2006 8.1.4, 8.1.5, 8.1.6
        """
        cpl_position = 0
        cut_keys = ['CPLEntryPoint', 'CPLOutPoint', 'Duration']

        errors = []
        for reel in playlist['Info']['CompositionPlaylist']['ReelList']:
            assets = [
                v for k, v in six.iteritems(reel['Assets'])
                for key in cut_keys
                if key in v.keys()
            ]

            for asset in assets:
                start = asset['CPLEntryPoint']
                end = asset['CPLOutPoint']
                dur = asset['Duration']
                pos_reel = reel['Position']

                if start != cpl_position:
                    self.error(
                        "Invalid CPLEntryPoint in Reel {}".format(pos_reel),
                        "entrypoint")

                if end - start != dur:
                    self.error(
                        "Invalid Duration in Reel {}".format(pos_reel),
                        "duration")

            cpl_position += assets[0]['Duration']

<<<<<<< HEAD
        if errors:
            raise CheckException("\n".join(errors))

    def check_cpl_reels_timed_text_coherence(self, playlist):
        """ Timed text track coherence.

            If a MainSubtitle timed text track is present on any reel, a
            MainSubtitle timed text track shall be present on all reels.
            If (1) or more ClosedCaption timed text track(s) are present on any
            reel, the same number of ClosedCaption timed text tracks shall be
            present on all reels.

            Reference :
                SMPTE RDD 52-2020 8.3.1
        """
        errors = []
        reels_subtitle = []

        for reel in playlist['Info']['CompositionPlaylist']['ReelList']:
            reels_subtitle.append(reel['Assets'].get('Subtitle') is not None)

        if any(reels_subtitle) and not all(reels_subtitle):
            bad_reels = [str(i) for i, r in enumerate(reels_subtitle) if not r]
            errors.append("Missing Subtitle track on reel(s) : {}".format(
                ", ".join(bad_reels)))

        if errors:
            raise CheckException("\n".join(errors))

=======
>>>>>>> a0825a74
    def check_assets_cpl_missing_from_vf(self, playlist, asset):
        """ CPL assets referencing external package.

            References: N/A
        """
        _, asset = asset
        uuid = asset['Id']
        is_vf_asset = uuid not in self.dcp._list_asset
        is_relinked_from_ov = 'Probe' in asset

        if is_vf_asset and not is_relinked_from_ov:
            asset_type = get_type_for_asset(playlist, uuid)
            self.error(
                "Asset missing ({}), external reference".format(asset_type))

    def check_assets_cpl_missing_from_multi_cpl(self, playlist, asset):
        """ Multi CPL package must be self contained.

            References: N/A
        """
        _, asset = asset
        uuid = asset['Id']
        is_found = uuid in self.dcp._list_asset

        if len(self.dcp.list_cpl) == 1:
            return

        if not is_found:
            asset_type = get_type_for_asset(playlist, uuid)
            self.error("Asset missing ({}), multi CPL must be complete"
                      .format(asset_type))

    def check_assets_cpl_labels(self, playlist, asset):
        """ CPL assets labels check.

            References: N/A
        """
        _, asset = asset

        if 'Probe' in asset:
            label = asset['Probe'].get('LabelSetType')
            if label and label not in self.mxf_schema_map.values():
                self.error("MXF Label invalid : {}".format(label))

    def check_assets_cpl_labels_schema(self, playlist, asset):
        """ CPL assets labels / schema coherence check.

            References: N/A
        """
        _, asset = asset

        if 'Probe' in asset:
            label = asset['Probe'].get('LabelSetType')
            if label and self.mxf_schema_map[self.dcp.schema] != label:
                self.error(
                    "MXF Label incoherent, got {} but expected {}".format(
                        label, self.mxf_schema_map[self.dcp.schema]))

    def check_assets_cpl_uuid(self, playlist, asset):
        """ CPL assets UUID RFC4122 compliance.

            References:
                SMPTE ST 429-7:2006 8.1.1
        """
        _, asset = asset
        uuid = asset['Id']

        if not check_uuid(uuid, RFC4122_RE):
            self.error("Asset ID invalid (RFC 4122) : {}".format(uuid))

    def check_assets_cpl_filename_uuid(self, playlist, asset):
        """ CPL assets file name UUID check.

            References: N/A
        """
        _, asset = asset

        if 'Path' in asset:
            file_uuid = extract_uuid(asset['Path'])
            cpl_uuid = asset['Id']
            if file_uuid:
                compare_uuid(
                    self,
                    ('FILENAME', file_uuid),
                    ('CPL', cpl_uuid))

    def check_assets_cpl_hash(self, playlist, asset):
        """ CPL assets Hash shall be present alongside KeyId (encrypted).

            References:
                SMPTE ST 429-2:2013 9.11
        """
        if 'KeyId' in asset and 'Hash' not in asset:
            self.error("Encrypted asset must have a Hash element")

    def check_assets_cpl_cut(self, playlist, asset):
        """ CPL assets cut coherence check.

            References:
                SMPTE ST 429-7:2006 8.1.4, 8.1.5, 8.1.6
        """
        _, asset = asset
        cut_keys = ['EntryPoint', 'OutPoint', 'IntrinsicDuration']

        if all_keys_in_dict(asset, cut_keys):
            start = asset['EntryPoint']
            end = asset['OutPoint']
            dur = asset['IntrinsicDuration']

            if start >= dur:
                self.error("Invalid EntryPoint", "entrypoint")
            if end > dur:
                self.error("Invalid Duration", "duration")

    def check_assets_cpl_metadata(self, playlist, asset):
        """ CPL assets metadata coherence with MXF tracks.

            References: N/A
        """
        _, asset = asset
        # This a correspondance table between CPL and MXF tags
        metadata_map = {
            'EditRate': 'EditRate',
            'FrameRate': 'SampleRate',
            'Encrypted': 'EncryptedEssence',
            'IntrinsicDuration': 'ContainerDuration',
            'ScreenAspectRatio': 'AspectRatio',
            'Id': 'AssetUUID',
            'KeyId': 'CryptographicKeyID',
        }

        if 'Probe' not in asset:
            return

        for k, v in six.iteritems(metadata_map):
            if k in asset and v in asset['Probe']:
                cpl_val = asset[k]
                mxf_val = asset['Probe'][v]
                is_float = type(cpl_val) is float or type(mxf_val) is float

                matching = is_float and compare_ratio(cpl_val, mxf_val)
                matching = matching or not is_float and cpl_val == mxf_val
                if not matching:
                    self.error(
                        "{} metadata mismatch, CPL claims {} but MXF {}"
                        .format(k, cpl_val, mxf_val),
                        "mismatch")
            if k in asset and v not in asset['Probe']:
                self.error(
                    "Missing MXF Metadata {}".format(v),
                    "missing_mxf")
            if k not in asset and v in asset['Probe']:
                self.error(
                    "Missing CPL Metadata {} for asset {}".format(k),
                    "missing_cpl")<|MERGE_RESOLUTION|>--- conflicted
+++ resolved
@@ -295,7 +295,6 @@
 
             cpl_position += assets[0]['Duration']
 
-<<<<<<< HEAD
         if errors:
             raise CheckException("\n".join(errors))
 
@@ -325,8 +324,6 @@
         if errors:
             raise CheckException("\n".join(errors))
 
-=======
->>>>>>> a0825a74
     def check_assets_cpl_missing_from_vf(self, playlist, asset):
         """ CPL assets referencing external package.
 
